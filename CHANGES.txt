--- conflicted
+++ resolved
@@ -19,12 +19,8 @@
     - Added a documentation page for JAVA API
     - Extended Java API demo
     - Added a lot of API docs
-<<<<<<< HEAD
 * Added Travis CI build yaml file.
 * Added demos module. (#84)
-=======
- * Added Travis CI build yaml file
->>>>>>> ec8ddae8
 
 1.0.0 RC 1
  * Ability to register custom TypeConverters. (#32)
