--- conflicted
+++ resolved
@@ -49,11 +49,7 @@
 
   lazy val buildSettings = Seq(
     organization         := "com.datastax.spark",
-<<<<<<< HEAD
-    version in ThisBuild := s"1.3.0-M2$versionSuffix",
-=======
-    version in ThisBuild := s"1.2.4$versionSuffix",
->>>>>>> 8bdfb45c
+    version in ThisBuild := s"1.3.0-RC1$versionSuffix",
     scalaVersion         := Versions.scalaVersion,
     crossScalaVersions   := Versions.crossScala,
     crossVersion         := CrossVersion.binary,
