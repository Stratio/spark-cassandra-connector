--- conflicted
+++ resolved
@@ -33,11 +33,10 @@
 
 object Settings extends Build {
 
-<<<<<<< HEAD
   import BuildUtil._
 
   val versionStatus = settingKey[Unit]("The Scala version used in cross-build reapply for '+ package', '+ publish'.")
-=======
+
   def currentCommitSha = "git rev-parse --short HEAD" !!
 
   def versionSuffix = {
@@ -47,11 +46,10 @@
       case _ ⇒ "-SNAPSHOT"
     }
   }
->>>>>>> 7527d6ce
 
   lazy val buildSettings = Seq(
     organization         := "com.datastax.spark",
-    version in ThisBuild := "1.2.1",
+    version in ThisBuild := s"1.2.1$versionSuffix",
     scalaVersion         := Versions.scalaVersion,
     crossScalaVersions   := Versions.crossScala,
     crossVersion         := CrossVersion.binary,
@@ -62,15 +60,9 @@
     normalizedName := "spark-cassandra-connector",
     name := "DataStax Apache Cassandra connector for Apache Spark",
     organization := "com.datastax.spark",
-<<<<<<< HEAD
     description  := """
                   |A library that exposes Cassandra tables as Spark RDDs, writes Spark RDDs to
                   |Cassandra tables, and executes CQL queries in Spark applications.""".stringPrefix,
-=======
-    organizationHomepage := Some(url("http://www.datastax.com/")),
-    version in ThisBuild := s"1.1.2$versionSuffix",
-    scalaVersion := Versions.Scala,
->>>>>>> 7527d6ce
     homepage := Some(url("https://github.com/datastax/spark-cassandra-connector")),
     licenses := Seq(("Apache License, Version 2.0", url("http://www.apache.org/licenses/LICENSE-2.0"))),
     promptTheme := ScalapenosTheme
